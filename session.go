// Copyright 2013 The ql Authors. All rights reserved.
// Use of this source code is governed by a BSD-style
// license that can be found in the LICENSES/QL-LICENSE file.

// Copyright 2015 PingCAP, Inc.
//
// Licensed under the Apache License, Version 2.0 (the "License");
// you may not use this file except in compliance with the License.
// You may obtain a copy of the License at
//
//     http://www.apache.org/licenses/LICENSE-2.0
//
// Unless required by applicable law or agreed to in writing, software
// distributed under the License is distributed on an "AS IS" BASIS,
// See the License for the specific language governing permissions and
// limitations under the License.

package tidb

import (
	"bytes"
	"encoding/json"
	"fmt"
	"strings"
	"sync"
	"time"

	"github.com/juju/errors"
	"github.com/ngaut/log"
	"github.com/pingcap/tidb/ast"
	"github.com/pingcap/tidb/context"
	"github.com/pingcap/tidb/domain"
	"github.com/pingcap/tidb/executor"
	"github.com/pingcap/tidb/kv"
	"github.com/pingcap/tidb/meta"
	"github.com/pingcap/tidb/mysql"
	"github.com/pingcap/tidb/parser"
	"github.com/pingcap/tidb/perfschema"
	"github.com/pingcap/tidb/privilege"
	"github.com/pingcap/tidb/privilege/privileges"
	"github.com/pingcap/tidb/sessionctx"
	"github.com/pingcap/tidb/sessionctx/binloginfo"
	"github.com/pingcap/tidb/sessionctx/variable"
	"github.com/pingcap/tidb/sessionctx/varsutil"
	"github.com/pingcap/tidb/store/localstore"
	"github.com/pingcap/tidb/terror"
	"github.com/pingcap/tidb/util"
	"github.com/pingcap/tidb/util/types"
	"github.com/pingcap/tipb/go-binlog"
)

// Session context
type Session interface {
	context.Context
	Status() uint16                              // Flag of current status, such as autocommit.
	LastInsertID() uint64                        // Last inserted auto_increment id.
	AffectedRows() uint64                        // Affected rows by latest executed stmt.
	Execute(sql string) ([]ast.RecordSet, error) // Execute a sql statement.
	String() string                              // For debug
	CommitTxn() error
	RollbackTxn() error
	// For execute prepare statement in binary protocol.
	PrepareStmt(sql string) (stmtID uint32, paramCount int, fields []*ast.ResultField, err error)
	// Execute a prepared statement.
	ExecutePreparedStmt(stmtID uint32, param ...interface{}) (ast.RecordSet, error)
	DropPreparedStmt(stmtID uint32) error
	SetClientCapability(uint32) // Set client capability flags.
	SetConnectionID(uint64)
	Close() error
	Auth(user string, auth []byte, salt []byte) bool
}

var (
	_         Session = (*session)(nil)
	sessionMu sync.Mutex
)

type stmtRecord struct {
	stmtID uint32
	st     ast.Statement
	params []interface{}
}

type stmtHistory struct {
	history []*stmtRecord
}

func (h *stmtHistory) add(stmtID uint32, st ast.Statement, params ...interface{}) {
	s := &stmtRecord{
		stmtID: stmtID,
		st:     st,
		params: append(([]interface{})(nil), params...),
	}
	h.history = append(h.history, s)
}

type session struct {
	txn    kv.Transaction // current transaction
	txnCh  chan *txnWithErr
	values map[fmt.Stringer]interface{}
	store  kv.Storage

	// Used for test only.
	unlimitedRetryCount bool

	// For performance_schema only.
	stmtState *perfschema.StatementState
	parser    *parser.Parser

	sessionVars *variable.SessionVars
}

func (s *session) cleanRetryInfo() {
	if !s.sessionVars.RetryInfo.Retrying {
		retryInfo := s.sessionVars.RetryInfo
		for _, stmtID := range retryInfo.DroppedPreparedStmtIDs {
			delete(s.sessionVars.PreparedStmts, stmtID)
		}
		retryInfo.Clean()
	}
}

func (s *session) Status() uint16 {
	return s.sessionVars.Status
}

func (s *session) LastInsertID() uint64 {
	return s.sessionVars.LastInsertID
}

func (s *session) AffectedRows() uint64 {
	return s.sessionVars.StmtCtx.AffectedRows()
}

func (s *session) SetClientCapability(capability uint32) {
	s.sessionVars.ClientCapability = capability
}

func (s *session) SetConnectionID(connectionID uint64) {
	s.sessionVars.ConnectionID = connectionID
}

type schemaLeaseChecker struct {
	domain.SchemaValidator
	schemaVer int64
}

const (
	schemaOutOfDateRetryInterval = 500 * time.Millisecond
	schemaOutOfDateRetryTimes    = 10
)

func (s *schemaLeaseChecker) Check(txnTS uint64) error {
	for i := 0; i < schemaOutOfDateRetryTimes; i++ {
		err := s.checkOnce(txnTS)
		switch err {
		case nil:
			return nil
		case domain.ErrInfoSchemaChanged:
			schemaLeaseErrorCounter.WithLabelValues("changed").Inc()
			return errors.Trace(err)
		default:
			schemaLeaseErrorCounter.WithLabelValues("outdated").Inc()
			time.Sleep(schemaOutOfDateRetryInterval)
		}
	}
	return domain.ErrInfoSchemaExpired
}

func (s *schemaLeaseChecker) checkOnce(txnTS uint64) error {
	succ := s.SchemaValidator.Check(txnTS, s.schemaVer)
	if !succ {
		if s.SchemaValidator.Latest() > s.schemaVer {
			return domain.ErrInfoSchemaChanged
		}
		return domain.ErrInfoSchemaExpired
	}
	return nil
}

func (s *session) doCommit() error {
	if s.txn == nil || !s.txn.Valid() {
		return nil
	}
	defer func() {
		s.txn = nil
		s.sessionVars.SetStatusFlag(mysql.ServerStatusInTrans, false)
	}()
	if binloginfo.PumpClient != nil {
		prewriteValue := binloginfo.GetPrewriteValue(s, false)
		if prewriteValue != nil {
			prewriteData, err := prewriteValue.Marshal()
			if err != nil {
				return errors.Trace(err)
			}
			bin := &binlog.Binlog{
				Tp:            binlog.BinlogType_Prewrite,
				PrewriteValue: prewriteData,
			}
			s.txn.SetOption(kv.BinlogData, bin)
		}
	}

	// Set this option for 2 phase commit to validate schema lease.
	s.txn.SetOption(kv.SchemaLeaseChecker, &schemaLeaseChecker{
		SchemaValidator: sessionctx.GetDomain(s).SchemaValidator,
		schemaVer:       s.sessionVars.TxnCtx.SchemaVersion,
	})
	if err := s.txn.Commit(); err != nil {
		return errors.Trace(err)
	}
	return nil
}

func (s *session) doCommitWithRetry() error {
	var txnSize int
	if s.txn != nil && s.txn.Valid() {
		txnSize = s.txn.Size()
	}
	err := s.doCommit()
	if err != nil {
		if s.isRetryableError(err) {
			// Transactions will retry 2 ~ 10 times.
			// We make larger transactions retry less times to prevent cluster resource outage.
			txnSizeRate := float64(txnSize) / float64(kv.BufferSizeLimit)
			maxRetryCount := 10 - int(txnSizeRate*9.0)
			err = s.retry(maxRetryCount)
		}
	}
	s.cleanRetryInfo()
	if err != nil {
		log.Warnf("[%d] finished txn:%s, %v", s.sessionVars.ConnectionID, s.txn, err)
		return errors.Trace(err)
	}
	return nil
}

func (s *session) CommitTxn() error {
	return s.doCommitWithRetry()
}

func (s *session) RollbackTxn() error {
	var err error
	if s.txn != nil && s.txn.Valid() {
		err = s.txn.Rollback()
	}
	s.cleanRetryInfo()
	s.txn = nil
	s.txnCh = nil
	s.sessionVars.SetStatusFlag(mysql.ServerStatusInTrans, false)
	return errors.Trace(err)
}

func (s *session) GetClient() kv.Client {
	return s.store.GetClient()
}

func (s *session) String() string {
	// TODO: how to print binded context in values appropriately?
	sessVars := s.sessionVars
	data := map[string]interface{}{
		"id":         sessVars.ConnectionID,
		"user":       sessVars.User,
		"currDBName": sessVars.CurrentDB,
		"stauts":     sessVars.Status,
		"strictMode": sessVars.StrictSQLMode,
	}
	if s.txn != nil {
		// if txn is committed or rolled back, txn is nil.
		data["txn"] = s.txn.String()
	}
	if sessVars.SnapshotTS != 0 {
		data["snapshotTS"] = sessVars.SnapshotTS
	}
	if sessVars.LastInsertID > 0 {
		data["lastInsertID"] = sessVars.LastInsertID
	}
	if len(sessVars.PreparedStmts) > 0 {
		data["preparedStmtCount"] = len(sessVars.PreparedStmts)
	}
	b, _ := json.MarshalIndent(data, "", "  ")
	return string(b)
}

const sqlLogMaxLen = 1024

func (s *session) isRetryableError(err error) bool {
	return kv.IsRetryableError(err) || terror.ErrorEqual(err, domain.ErrInfoSchemaChanged)
}

func (s *session) retry(maxCnt int) error {
	connID := s.sessionVars.ConnectionID
	if s.sessionVars.TxnCtx.ForUpdate {
		return errors.Errorf("[%d] can not retry select for update statement", connID)
	}
	s.sessionVars.RetryInfo.Retrying = true
	retryCnt := 0
	defer func() {
		s.sessionVars.RetryInfo.Retrying = false
		sessionRetry.Observe(float64(retryCnt))
	}()
	nh := getHistory(s)
	var err error
	for {
		s.prepareTxnCtx()
		s.sessionVars.RetryInfo.ResetOffset()
		for _, sr := range nh.history {
			st := sr.st
			txt := st.OriginText()
			log.Warnf("[%d] Retry %s", connID, sqlForLog(txt))
			_, err = st.Exec(s)
			if err != nil {
				break
			}
		}
		if err == nil {
			err = s.doCommit()
			if err == nil {
				break
			}
		}
		if !s.isRetryableError(err) {
			log.Warnf("[%d] session:%v, err:%v", connID, s, err)
			return errors.Trace(err)
		}
		retryCnt++
		if !s.unlimitedRetryCount && (retryCnt >= maxCnt) {
			log.Warnf("[%id] Retry reached max count %d", connID, retryCnt)
			return errors.Trace(err)
		}
		kv.BackOff(retryCnt)
	}
	return err
}

func sqlForLog(sql string) string {
	if len(sql) > sqlLogMaxLen {
		return sql[:sqlLogMaxLen] + fmt.Sprintf("(len:%d)", len(sql))
	}
	return sql
}

// ExecRestrictedSQL implements RestrictedSQLExecutor interface.
// This is used for executing some restricted sql statements, usually executed during a normal statement execution.
// Unlike normal Exec, it doesn't reset statement status, doesn't commit or rollback the current transaction
// and doesn't write binlog.
func (s *session) ExecRestrictedSQL(ctx context.Context, sql string) (ast.RecordSet, error) {
	s.prepareTxnCtx()
	charset, collation := s.sessionVars.GetCharsetInfo()
	rawStmts, err := s.ParseSQL(sql, charset, collation)
	if err != nil {
		return nil, errors.Trace(err)
	}
	if len(rawStmts) != 1 {
		log.Errorf("ExecRestrictedSQL only executes one statement. Too many/few statement in %s", sql)
		return nil, errors.New("wrong number of statement")
	}
	// Some execution is done in compile stage, so we reset it before compile.
	st, err := Compile(s, rawStmts[0])
	if err != nil {
		log.Errorf("Compile %s with error: %v", sql, err)
		return nil, errors.Trace(err)
	}
	// Check statement for some restrictions.
	// For example only support DML on system meta table.
	// TODO: Add more restrictions.
	log.Debugf("Executing %s [%s]", st.OriginText(), sql)
	s.sessionVars.InRestrictedSQL = true
	rs, err := st.Exec(ctx)
	s.sessionVars.InRestrictedSQL = false
	return rs, errors.Trace(err)
}

// getExecRet executes restricted sql and the result is one column.
// It returns a string value.
func (s *session) getExecRet(ctx context.Context, sql string) (string, error) {
	cleanTxn := s.txn == nil && s.txnCh == nil
	rs, err := s.ExecRestrictedSQL(ctx, sql)
	if err != nil {
		return "", errors.Trace(err)
	}
	defer rs.Close()
	row, err := rs.Next()
	if err != nil {
		return "", errors.Trace(err)
	}
	if row == nil {
		return "", terror.ExecResultIsEmpty
	}
	value, err := types.ToString(row.Data[0].GetValue())
	if err != nil {
		return "", errors.Trace(err)
	}
	if cleanTxn {
		// This function has some side effect. Run select may create new txn.
		// We should make environment unchanged.
		s.txn = nil
		s.txnCh = nil
	}
	return value, nil
}

// GetGlobalSysVar implements GlobalVarAccessor.GetGlobalSysVar interface.
func (s *session) GetGlobalSysVar(name string) (string, error) {
	if s.Value(context.Initing) != nil {
		// When running bootstrap or upgrade, we should not access global storage.
		return "", nil
	}
	sql := fmt.Sprintf(`SELECT VARIABLE_VALUE FROM %s.%s WHERE VARIABLE_NAME="%s";`,
		mysql.SystemDB, mysql.GlobalVariablesTable, name)
	sysVar, err := s.getExecRet(s, sql)
	if err != nil {
		if terror.ExecResultIsEmpty.Equal(err) {
			return "", variable.UnknownSystemVar.GenByArgs(name)
		}
		return "", errors.Trace(err)
	}
	return sysVar, nil
}

// SetGlobalSysVar implements GlobalVarAccessor.SetGlobalSysVar interface.
func (s *session) SetGlobalSysVar(name string, value string) error {
	sql := fmt.Sprintf(`UPDATE  %s.%s SET VARIABLE_VALUE="%s" WHERE VARIABLE_NAME="%s";`,
		mysql.SystemDB, mysql.GlobalVariablesTable, value, strings.ToLower(name))
	_, err := s.ExecRestrictedSQL(s, sql)
	return errors.Trace(err)
}

func (s *session) ParseSQL(sql, charset, collation string) ([]ast.StmtNode, error) {
	return s.parser.Parse(sql, charset, collation)
}

func (s *session) Execute(sql string) ([]ast.RecordSet, error) {
	s.prepareTxnCtx()
	startTS := time.Now()
	charset, collation := s.sessionVars.GetCharsetInfo()
	connID := s.sessionVars.ConnectionID
	rawStmts, err := s.ParseSQL(sql, charset, collation)
	if err != nil {
		log.Warnf("[%d] parse error:\n%v\n%s", connID, err, sql)
		return nil, errors.Trace(err)
	}
	sessionExecuteParseDuration.Observe(time.Since(startTS).Seconds())

	var rs []ast.RecordSet
	ph := sessionctx.GetDomain(s).PerfSchema()
	for i, rst := range rawStmts {
		s.prepareTxnCtx()
		startTS := time.Now()
		// Some execution is done in compile stage, so we reset it before compile.
		resetStmtCtx(s, rawStmts[0])
		st, err1 := Compile(s, rst)
		if err1 != nil {
			log.Warnf("[%d] compile error:\n%v\n%s", connID, err1, sql)
			s.RollbackTxn()
			return nil, errors.Trace(err1)
		}
		sessionExecuteCompileDuration.Observe(time.Since(startTS).Seconds())

		s.stmtState = ph.StartStatement(sql, connID, perfschema.CallerNameSessionExecute, rawStmts[i])
		s.SetValue(context.QueryString, st.OriginText())

		startTS = time.Now()
		r, err := runStmt(s, st)
		ph.EndStatement(s.stmtState)
		if err != nil {
			log.Warnf("[%d] session error:\n%v\n%s", connID, err, s)
			return nil, errors.Trace(err)
		}
		sessionExecuteRunDuration.Observe(time.Since(startTS).Seconds())
		if r != nil {
			rs = append(rs, r)
		}
	}

	if s.sessionVars.ClientCapability&mysql.ClientMultiResults == 0 && len(rs) > 1 {
		// return the first recordset if client doesn't support ClientMultiResults.
		rs = rs[:1]
	}
	return rs, nil
}

// For execute prepare statement in binary protocol
func (s *session) PrepareStmt(sql string) (stmtID uint32, paramCount int, fields []*ast.ResultField, err error) {
	if s.sessionVars.TxnCtx.InfoSchema == nil {
		// We don't need to create a transaction for prepare statement, just get information schema will do.
		s.sessionVars.TxnCtx.InfoSchema = sessionctx.GetDomain(s).InfoSchema()
	}
	prepareExec := &executor.PrepareExec{
		IS:      executor.GetInfoSchema(s),
		Ctx:     s,
		SQLText: sql,
	}
	prepareExec.DoPrepare()
	return prepareExec.ID, prepareExec.ParamCount, nil, prepareExec.Err
}

// checkArgs makes sure all the arguments' types are known and can be handled.
// integer types are converted to int64 and uint64, time.Time is converted to types.Time.
// time.Duration is converted to types.Duration, other known types are leaved as it is.
func checkArgs(args ...interface{}) error {
	for i, v := range args {
		switch x := v.(type) {
		case bool:
			if x {
				args[i] = int64(1)
			} else {
				args[i] = int64(0)
			}
		case int8:
			args[i] = int64(x)
		case int16:
			args[i] = int64(x)
		case int32:
			args[i] = int64(x)
		case int:
			args[i] = int64(x)
		case uint8:
			args[i] = uint64(x)
		case uint16:
			args[i] = uint64(x)
		case uint32:
			args[i] = uint64(x)
		case uint:
			args[i] = uint64(x)
		case int64:
		case uint64:
		case float32:
		case float64:
		case string:
		case []byte:
		case time.Duration:
			args[i] = types.Duration{Duration: x}
		case time.Time:
			args[i] = types.Time{Time: types.FromGoTime(x), Type: mysql.TypeDatetime}
		case nil:
		default:
			return errors.Errorf("cannot use arg[%d] (type %T):unsupported type", i, v)
		}
	}
	return nil
}

// ExecutePreparedStmt executes a prepared statement.
func (s *session) ExecutePreparedStmt(stmtID uint32, args ...interface{}) (ast.RecordSet, error) {
	err := checkArgs(args...)
	if err != nil {
		return nil, errors.Trace(err)
	}
	s.prepareTxnCtx()
	st := executor.CompileExecutePreparedStmt(s, stmtID, args...)
	r, err := runStmt(s, st)
	return r, errors.Trace(err)
}

func (s *session) DropPreparedStmt(stmtID uint32) error {
	vars := s.sessionVars
	if _, ok := vars.PreparedStmts[stmtID]; !ok {
		return executor.ErrStmtNotFound
	}
	vars.RetryInfo.DroppedPreparedStmtIDs = append(vars.RetryInfo.DroppedPreparedStmtIDs, stmtID)
	return nil
}

// If forceNew is true, GetTxn() must return a new transaction.
// In this situation, if current transaction is still in progress,
// there will be an implicit commit and create a new transaction.
func (s *session) GetTxn(forceNew bool) (kv.Transaction, error) {
	if s.txn != nil && !forceNew {
		return s.txn, nil
	}

	var err error
	var force string
	if s.txn == nil {
		err = s.loadCommonGlobalVariablesIfNeeded()
		if err != nil {
			return nil, errors.Trace(err)
		}
	} else if forceNew {
		err = s.CommitTxn()
		if err != nil {
			return nil, errors.Trace(err)
		}
		force = "force"
	}
	s.txn, err = s.store.Begin()
	if err != nil {
		return nil, errors.Trace(err)
	}
	ac := s.sessionVars.IsAutocommit()
	if !ac {
		s.sessionVars.SetStatusFlag(mysql.ServerStatusInTrans, true)
	}
	log.Infof("[%d] %s new txn:%s", s.sessionVars.ConnectionID, force, s.txn)
	return s.txn, nil
}

func (s *session) Txn() kv.Transaction {
	return s.txn
}

func (s *session) NewTxn() error {
	if s.txn != nil && s.txn.Valid() {
		err := s.doCommitWithRetry()
		if err != nil {
			return errors.Trace(err)
		}
	}
	txn, err := s.store.Begin()
	if err != nil {
		return errors.Trace(err)
	}
	s.txn = txn
	return nil
}

func (s *session) SetValue(key fmt.Stringer, value interface{}) {
	s.values[key] = value
}

func (s *session) Value(key fmt.Stringer) interface{} {
	value := s.values[key]
	return value
}

func (s *session) ClearValue(key fmt.Stringer) {
	delete(s.values, key)
}

// Close function does some clean work when session end.
func (s *session) Close() error {
	return s.RollbackTxn()
}

// GetSessionVars implements the context.Context interface.
func (s *session) GetSessionVars() *variable.SessionVars {
	return s.sessionVars
}

func (s *session) getPassword(name, host string) (string, error) {
	// Get password for name and host.
	authSQL := fmt.Sprintf("SELECT Password FROM %s.%s WHERE User='%s' and Host='%s';", mysql.SystemDB, mysql.UserTable, name, host)
	pwd, err := s.getExecRet(s, authSQL)
	if err == nil {
		return pwd, nil
	} else if !terror.ExecResultIsEmpty.Equal(err) {
		return "", errors.Trace(err)
	}
	//Try to get user password for name with any host(%).
	authSQL = fmt.Sprintf("SELECT Password FROM %s.%s WHERE User='%s' and Host='%%';", mysql.SystemDB, mysql.UserTable, name)
	pwd, err = s.getExecRet(s, authSQL)
	return pwd, errors.Trace(err)
}

func (s *session) Auth(user string, auth []byte, salt []byte) bool {
	strs := strings.Split(user, "@")
	if len(strs) != 2 {
		log.Warnf("Invalid format for user: %s", user)
		return false
	}
	// Get user password.
	name := strs[0]
	host := strs[1]
	pwd, err := s.getPassword(name, host)
	if err != nil {
		if terror.ExecResultIsEmpty.Equal(err) {
			log.Errorf("User [%s] not exist %v", name, err)
		} else {
			log.Errorf("Get User [%s] password from SystemDB error %v", name, err)
		}
		return false
	}
	if len(pwd) != 0 && len(pwd) != 40 {
		log.Errorf("User [%s] password from SystemDB not like a sha1sum", name)
		return false
	}
	hpwd, err := util.DecodePassword(pwd)
	if err != nil {
		log.Errorf("Decode password string error %v", err)
		return false
	}
	checkAuth := util.CalcPassword(salt, hpwd)
	if !bytes.Equal(auth, checkAuth) {
		return false
	}
	s.sessionVars.User = user

	// TODO: Use the new privilege implementation.
	domain := sessionctx.GetDomain(s)
	checker := domain.Privilege()
	succ := checker.ConnectionVerification(name, host)
	log.Debug("RequestVerification result:", succ)

	return true
}

// Some vars name for debug.
const (
	retryEmptyHistoryList = "RetryEmptyHistoryList"
)

func chooseMinLease(n1 time.Duration, n2 time.Duration) time.Duration {
	if n1 <= n2 {
		return n1
	}
	return n2
}

// CreateSession creates a new session environment.
func CreateSession(store kv.Storage) (Session, error) {
	s, err := createSession(store)
	if err != nil {
		return nil, errors.Trace(err)
	}

	// TODO: Add auth here
	privChecker := &privileges.UserPrivileges{}
	privilege.BindPrivilegeChecker(s, privChecker)

	return s, nil
}

// BootstrapSession runs the first time when the TiDB server start.
func BootstrapSession(store kv.Storage) error {
	ver := getStoreBootstrapVersion(store)
	if ver == notBootstrapped {
		runInBootstrapSession(store, bootstrap)
	} else if ver < currentBootstrapVersion {
		runInBootstrapSession(store, upgrade)
	}

	_, err := domap.Get(store)
	return errors.Trace(err)
}

// runInBootstrapSession create a special session for boostrap to run.
// If no bootstrap and storage is remote, we must use a little lease time to
// bootstrap quickly, after bootstrapped, we will reset the lease time.
// TODO: Using a bootstap tool for doing this may be better later.
func runInBootstrapSession(store kv.Storage, bootstrap func(Session)) {
	saveLease := schemaLease
	if !localstore.IsLocalStore(store) {
		schemaLease = chooseMinLease(schemaLease, 100*time.Millisecond)
	}
	s, err := createSession(store)
	if err != nil {
		// Bootstrap fail will cause program exit.
		log.Fatal(errors.ErrorStack(err))
	}
	schemaLease = saveLease

	s.SetValue(context.Initing, true)
	bootstrap(s)
	finishBootstrap(store)
	s.ClearValue(context.Initing)

	domain := sessionctx.GetDomain(s)
	domain.Close()
	domap.Delete(store)
}

func createSession(store kv.Storage) (*session, error) {
	s := &session{
		values:      make(map[fmt.Stringer]interface{}),
		store:       store,
		parser:      parser.New(),
		sessionVars: variable.NewSessionVars(),
	}
	domain, err := domap.Get(store)
	if err != nil {
		return nil, errors.Trace(err)
	}
	sessionctx.BindDomain(s, domain)
	// session implements variable.GlobalVarAccessor. Bind it to ctx.
	s.sessionVars.GlobalVarsAccessor = s

<<<<<<< HEAD
	// TODO: Refact this after bootstap session is separated.
	if d.Privilege() == nil {
		s := &session{
			values:      make(map[fmt.Stringer]interface{}),
			store:       store,
			parser:      parser.New(),
			sessionVars: variable.NewSessionVars(),
		}
		c := make(chan error)
		go d.LoadPrivilegeLoop(s, c)
		err = <-c
	}

	// TODO: Add auth here
	privChecker := &privileges.UserPrivileges{}
	privilege.BindPrivilegeChecker(s, privChecker)
=======
>>>>>>> 5bad14dc
	return s, nil
}

const (
	notBootstrapped         = 0
	currentBootstrapVersion = 3
)

func getStoreBootstrapVersion(store kv.Storage) int64 {
	// check in memory
	_, ok := storeBootstrapped[store.UUID()]
	if ok {
		return currentBootstrapVersion
	}

	var ver int64
	// check in kv store
	err := kv.RunInNewTxn(store, false, func(txn kv.Transaction) error {
		var err error
		t := meta.NewMeta(txn)
		ver, err = t.GetBootstrapVersion()
		return errors.Trace(err)
	})

	if err != nil {
		log.Fatalf("check bootstrapped err %v", err)
	}

	if ver > notBootstrapped {
		// here mean memory is not ok, but other server has already finished it
		storeBootstrapped[store.UUID()] = true
	}

	return ver
}

func finishBootstrap(store kv.Storage) {
	storeBootstrapped[store.UUID()] = true

	err := kv.RunInNewTxn(store, true, func(txn kv.Transaction) error {
		t := meta.NewMeta(txn)
		err := t.FinishBootstrap(currentBootstrapVersion)
		return errors.Trace(err)
	})
	if err != nil {
		log.Fatalf("finish bootstrap err %v", err)
	}
}

const loadCommonGlobalVarsSQL = "select * from mysql.global_variables where variable_name in ('" +
	variable.AutocommitVar + "', '" +
	variable.SQLModeVar + "', '" +
	variable.DistSQLJoinConcurrencyVar + "', '" +
	variable.MaxAllowedPacket + "', '" +
	variable.DistSQLScanConcurrencyVar + "')"

// LoadCommonGlobalVariableIfNeeded loads and applies commonly used global variables for the session.
func (s *session) loadCommonGlobalVariablesIfNeeded() error {
	vars := s.sessionVars
	if vars.CommonGlobalLoaded {
		return nil
	}
	if s.Value(context.Initing) != nil {
		// When running bootstrap or upgrade, we should not access global storage.
		return nil
	}
	// Set the variable to true to prevent cyclic recursive call.
	vars.CommonGlobalLoaded = true
	rs, err := s.ExecRestrictedSQL(s, loadCommonGlobalVarsSQL)
	if err != nil {
		vars.CommonGlobalLoaded = false
		log.Errorf("Failed to load common global variables.")
		return errors.Trace(err)
	}
	for {
		row, err1 := rs.Next()
		if err1 != nil {
			vars.CommonGlobalLoaded = false
			log.Errorf("Failed to load common global variables.")
			return errors.Trace(err1)
		}
		if row == nil {
			break
		}
		varName := row.Data[0].GetString()
		if _, ok := vars.Systems[varName]; !ok {
			varsutil.SetSessionSystemVar(s.sessionVars, varName, row.Data[1])
		}
	}
	vars.CommonGlobalLoaded = true
	return nil
}

type txnWithErr struct {
	txn kv.Transaction
	err error
}

// prepareTxnCtx starts a goroutine to begin a transaction if needed, and creates a new transaction context.
// It is called before we execute a sql query.
func (s *session) prepareTxnCtx() {
	if s.txn != nil && s.txn.Valid() {
		return
	}
	if s.txnCh != nil {
		return
	}
	txnCh := make(chan *txnWithErr, 1)
	go func() {
		txn, err := s.store.Begin()
		txnCh <- &txnWithErr{txn: txn, err: err}
	}()
	s.txnCh = txnCh
	is := sessionctx.GetDomain(s).InfoSchema()
	s.sessionVars.TxnCtx = &variable.TransactionContext{
		InfoSchema:    is,
		SchemaVersion: is.SchemaMetaVersion(),
	}
	if !s.sessionVars.IsAutocommit() {
		s.sessionVars.SetStatusFlag(mysql.ServerStatusInTrans, true)
	}
}

// ActivePendingTxn implements Session.ActivePendingTxn interface.
func (s *session) ActivePendingTxn() error {
	if s.txn != nil && s.txn.Valid() {
		return nil
	}
	if s.txnCh == nil {
		return errors.New("transaction channel is not set")
	}
	txnWithErr := <-s.txnCh
	s.txnCh = nil
	if txnWithErr.err != nil {
		return errors.Trace(txnWithErr.err)
	}
	s.txn = txnWithErr.txn
	err := s.loadCommonGlobalVariablesIfNeeded()
	if err != nil {
		return errors.Trace(err)
	}
	return nil
}<|MERGE_RESOLUTION|>--- conflicted
+++ resolved
@@ -662,35 +662,36 @@
 	// Get user password.
 	name := strs[0]
 	host := strs[1]
-	pwd, err := s.getPassword(name, host)
-	if err != nil {
-		if terror.ExecResultIsEmpty.Equal(err) {
-			log.Errorf("User [%s] not exist %v", name, err)
-		} else {
-			log.Errorf("Get User [%s] password from SystemDB error %v", name, err)
-		}
-		return false
-	}
-	if len(pwd) != 0 && len(pwd) != 40 {
-		log.Errorf("User [%s] password from SystemDB not like a sha1sum", name)
-		return false
-	}
-	hpwd, err := util.DecodePassword(pwd)
-	if err != nil {
-		log.Errorf("Decode password string error %v", err)
-		return false
-	}
-	checkAuth := util.CalcPassword(salt, hpwd)
-	if !bytes.Equal(auth, checkAuth) {
-		return false
-	}
-	s.sessionVars.User = user
 
 	// TODO: Use the new privilege implementation.
 	domain := sessionctx.GetDomain(s)
 	checker := domain.Privilege()
 	succ := checker.ConnectionVerification(name, host)
 	log.Debug("RequestVerification result:", succ)
+
+	pwd, err := s.getPassword(name, host)
+	if err != nil {
+		if terror.ExecResultIsEmpty.Equal(err) {
+			log.Errorf("User [%s] not exist %v", name, err)
+		} else {
+			log.Errorf("Get User [%s] password from SystemDB error %v", name, err)
+		}
+		return false
+	}
+	if len(pwd) != 0 && len(pwd) != 40 {
+		log.Errorf("User [%s] password from SystemDB not like a sha1sum", name)
+		return false
+	}
+	hpwd, err := util.DecodePassword(pwd)
+	if err != nil {
+		log.Errorf("Decode password string error %v", err)
+		return false
+	}
+	checkAuth := util.CalcPassword(salt, hpwd)
+	if !bytes.Equal(auth, checkAuth) {
+		return false
+	}
+	s.sessionVars.User = user
 
 	return true
 }
@@ -730,7 +731,15 @@
 		runInBootstrapSession(store, upgrade)
 	}
 
-	_, err := domap.Get(store)
+	se, err := createSession(store)
+	if err != nil {
+		return errors.Trace(err)
+	}
+
+	c := make(chan error)
+	go sessionctx.GetDomain(se).LoadPrivilegeLoop(se, c)
+	err = <-c
+
 	return errors.Trace(err)
 }
 
@@ -775,25 +784,6 @@
 	// session implements variable.GlobalVarAccessor. Bind it to ctx.
 	s.sessionVars.GlobalVarsAccessor = s
 
-<<<<<<< HEAD
-	// TODO: Refact this after bootstap session is separated.
-	if d.Privilege() == nil {
-		s := &session{
-			values:      make(map[fmt.Stringer]interface{}),
-			store:       store,
-			parser:      parser.New(),
-			sessionVars: variable.NewSessionVars(),
-		}
-		c := make(chan error)
-		go d.LoadPrivilegeLoop(s, c)
-		err = <-c
-	}
-
-	// TODO: Add auth here
-	privChecker := &privileges.UserPrivileges{}
-	privilege.BindPrivilegeChecker(s, privChecker)
-=======
->>>>>>> 5bad14dc
 	return s, nil
 }
 
