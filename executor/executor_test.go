--- conflicted
+++ resolved
@@ -1351,28 +1351,17 @@
 	tk.MustQuery("select * from history_read order by a").Check(testkit.Rows("2 <nil>", "4 <nil>", "8 8", "9 9"))
 }
 
-<<<<<<< HEAD
-func (s *testSuite) TestAggPrune(c *C) {
-	defer func() {
-=======
 func (s *testSuite) TestJoinLeak(c *C) {
 	savedConcurrency := plan.JoinConcurrency
 	plan.JoinConcurrency = 1
 	defer func() {
 		plan.JoinConcurrency = savedConcurrency
->>>>>>> 1a0ccaf9
-		s.cleanEnv(c)
-		testleak.AfterTest(c)()
-	}()
-	tk := testkit.NewTestKit(c, s.store)
-	tk.MustExec("use test")
-	tk.MustExec("drop table if exists t")
-<<<<<<< HEAD
-	tk.MustExec("create table t(id int primary key, b varchar(50), c int)")
-	tk.MustExec("insert into t values(1, '1ff', NULL), (2, '234.02', 1)")
-	tk.MustQuery("select id, sum(b) from t group by id").Check(testkit.Rows("1 1", "2 234.02"))
-	tk.MustQuery("select id, count(c) from t group by id").Check(testkit.Rows("1 0", "2 1"))
-=======
+		s.cleanEnv(c)
+		testleak.AfterTest(c)()
+	}()
+	tk := testkit.NewTestKit(c, s.store)
+	tk.MustExec("use test")
+	tk.MustExec("drop table if exists t")
 	tk.MustExec("create table t (d int)")
 	tk.MustExec("begin")
 	for i := 0; i < 1002; i++ {
@@ -1385,5 +1374,18 @@
 	result.Next()
 	time.Sleep(100 * time.Millisecond)
 	result.Close()
->>>>>>> 1a0ccaf9
+}
+
+func (s *testSuite) TestAggPrune(c *C) {
+	defer func() {
+		s.cleanEnv(c)
+		testleak.AfterTest(c)()
+	}()
+	tk := testkit.NewTestKit(c, s.store)
+	tk.MustExec("use test")
+	tk.MustExec("drop table if exists t")
+	tk.MustExec("create table t(id int primary key, b varchar(50), c int)")
+	tk.MustExec("insert into t values(1, '1ff', NULL), (2, '234.02', 1)")
+	tk.MustQuery("select id, sum(b) from t group by id").Check(testkit.Rows("1 1", "2 234.02"))
+	tk.MustQuery("select id, count(c) from t group by id").Check(testkit.Rows("1 0", "2 1"))
 }